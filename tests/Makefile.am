--- conflicted
+++ resolved
@@ -39,14 +39,11 @@
 vty_test_SOURCES	= \
 			  vty_test.c \
 			  ../vty.c \
-<<<<<<< HEAD
+			  ../vty_auth.c \
+			  ../vty_utils.c \
 			  ../utils.c
 
 netutils_test_SOURCES	= \
 			  netutils_test.c \
 			  ../netutils.c \
-=======
-			  ../vty_auth.c \
-			  ../vty_utils.c \
->>>>>>> 38cb1bb7
 			  ../utils.c